--- conflicted
+++ resolved
@@ -29,16 +29,15 @@
 import java.time.Instant;
 import java.util.Arrays;
 import java.util.HashMap;
+import java.util.HashSet;
 import java.util.List;
 import java.util.ArrayList;
-import java.util.HashSet;
 import java.util.Map;
+import java.util.Map.Entry;
 import java.util.Optional;
 import java.util.Set;
-import java.util.Map.Entry;
 import java.util.function.Function;
 import java.util.logging.Level;
-import java.util.logging.Logger;
 import java.util.regex.Matcher;
 import java.util.regex.Pattern;
 import java.util.regex.PatternSyntaxException;
@@ -51,15 +50,14 @@
 import org.apache.commons.lang3.StringUtils;
 
 /**
- * Transforms one JSON string into one or multiple log entries.<br> The following formats are
- * supported:
+ * Transforms one JSON string into one or multiple log entries.<br>
+ * The following formats are supported:
  * <ul>
  * <li> single log event
  * <li> {@value #AZURE_RECORDS_PROPERTY} = array of log events
  * </ul>
  */
 public class LogEventAdapter implements Function<String, List<LogEntry>> {
-
     /**
      * Name of the JSON property containing array of log events.
      */
@@ -105,11 +103,7 @@
     public static final String LM_TENANT_ID = "LM_TENANT_ID";
     public static final String LM_TENANT_ID_KEY = "_lm.tenantId";
 
-
-
-    public static final Pattern RESOURCE_TYPE = Pattern.compile(
-        "/subscriptions/.*/resourceGroups/.*/providers/(?<type>[^/]*/[^/]*)/.*",
-        Pattern.CASE_INSENSITIVE);
+    public static final Pattern RESOURCE_TYPE = Pattern.compile("/subscriptions/.*/resourceGroups/.*/providers/(?<type>[^/]*/[^/]*)/.*", Pattern.CASE_INSENSITIVE);
     /**
      * GSON instance.
      */
@@ -130,12 +124,11 @@
             LM_EVENTSOURCE, LogEventAdapter::getEventSourceMetadata);
 
 
-    public static final Map<String, String> LM_METADATA_RENAME_KEYS = Map.of(
+    public static final Map<String ,String> LM_METADATA_RENAME_KEYS = Map.of(
         AZURE_SEVERITY, LM_SEVERITY,
         AZURE_ACTIVITY_TYPE, LM_ACTIVITY_TYPE,
         AZURE_RESOURCE_ID, LM_AZURE_RESOURCE_ID);
-    private static final Configuration JSONPATH_CONFIG = Configuration.builder()
-        .jsonProvider(new GsonJsonProvider()).build();
+    private static final Configuration JSONPATH_CONFIG = Configuration.builder().jsonProvider(new GsonJsonProvider()).build();
 
     private final Pattern scrubPattern;
 
@@ -145,13 +138,7 @@
 
     private final Set<String> metadataDeepPath;
 
-<<<<<<< HEAD
-
-    public LogEventAdapter(String regexScrub, String azureClientId, String includeMetadataKeys)
-        throws PatternSyntaxException {
-=======
     public LogEventAdapter(String regexScrub, String azureClientId, String azureAccountName, String includeMetadataKeys) throws PatternSyntaxException {
->>>>>>> 5eebe701
         if (regexScrub != null) {
             scrubPattern = Pattern.compile(regexScrub);
         } else {
@@ -218,17 +205,12 @@
     protected LogEntry createEntry(JsonObject json) {
         LogEventMessage event = GSON.fromJson(json, LogEventMessage.class);
         LogEntry entry = new LogEntry();
-<<<<<<< HEAD
-        if ((event.getCategory() != null) && (AUDIT_LOG_CATEGORIES.contains(
-            event.getCategory().toLowerCase()))) {
-=======
         if ((azureAccountName != null && StringUtils.isNotBlank(azureAccountName)) && (event.getCategory() != null) && (AUDIT_LOG_CATEGORIES.contains(event.getCategory().toLowerCase()))) {
             //client ID and Azure account for activity logs
             entry.putLmResourceIdItem(LM_CLIENT_ID, azureClientId);
             entry.putLmResourceIdItem(LM_CLOUD_CATEGORY_KEY, LM_CLOUD_CATEGORY_VALUE);
             entry.putLmResourceIdItem(LM_AZURE_ACCOUNT, azureAccountName);
         } else if ((event.getCategory() != null) && (AUDIT_LOG_CATEGORIES.contains(event.getCategory().toLowerCase()))) {
->>>>>>> 5eebe701
             //client ID for activity logs
             entry.putLmResourceIdItem(LM_CLIENT_ID, azureClientId);
             entry.putLmResourceIdItem(LM_CLOUD_CATEGORY_KEY, LM_CLOUD_CATEGORY_VALUE);
@@ -255,13 +237,13 @@
         //     else properties.Description if present,
         //     otherwise the whole JSON
         String message = properties.map(LogEventProperties::getMsg)
-            .or(() -> properties.map(LogEventProperties::getDescription))
-            .orElseGet(() -> GSON.toJson(json));
+                .or(() -> properties.map(LogEventProperties::getDescription))
+                .orElseGet(() -> GSON.toJson(json));
 
         Map<String, String> metadata = new HashMap<>();
         for (String key : METADATA_KEYS_TO_GETTERS.keySet()) {
             Function<LogEventMessage, String> getter = METADATA_KEYS_TO_GETTERS.get(key);
-            String metadataVal = getter != null ? getter.apply(event) : null;
+            String metadataVal = getter!=null ? getter.apply(event) : null;
             if (StringUtils.isNotBlank(metadataVal)) {
                 metadata.put(key, metadataVal);
             }
@@ -269,16 +251,14 @@
         // Add static metadata
         metadata.putAll(REQ_STATIC_METADATA);
         // Add metadata for includeMetadataKeys
-<<<<<<< HEAD
         if (!metadataDeepPath.isEmpty()) {
             metadata.putAll(addMissingMetadataFromJsonEvent(json));
-=======
-        metadata.putAll(addMissingMetadataFromJsonEvent(json));
+        }
+
 
         String tenantId = System.getenv(LM_TENANT_ID);
         if (StringUtils.isNotBlank(tenantId)) {
             metadata.put(LM_TENANT_ID_KEY, tenantId);
->>>>>>> 5eebe701
         }
 
         entry.setMetadata(metadata);
